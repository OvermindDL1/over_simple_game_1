mod atlas;

use std::convert::Infallible;
use std::fmt;
use std::path::PathBuf;

use anyhow::Context as AnyContext;
use ggez::conf::{FullscreenType, NumSamples, WindowMode, WindowSetup};
use ggez::graphics::{Color, DrawMode, DrawParam, Drawable, FilterMode, Rect, Vertex};
use ggez::input::{keyboard, mouse};
use ggez::nalgebra as na;
use ggez::{graphics, Context, ContextBuilder, GameError};
use log::*;
use serde::{Deserialize, Serialize};
use shipyard::*;
use winit::{
	dpi, ElementState, Event, KeyboardInput, ModifiersState, MouseButton, MouseScrollDelta,
	VirtualKeyCode, WindowEvent,
};

use crate::game::atlas::{AtlasId, MultiAtlas, MultiAtlasBuilder};
use over_simple_game_1::core::map::generator::SimpleAlternationMapGenerator;
use over_simple_game_1::prelude::*;

mod components;

#[derive(Clone, Copy, Debug)]
enum MapAtlas {}

fn serde_hex_bound() -> Rect {
	Rect {
		x: -0.5,
		y: -0.5833333,
		w: 1.0,
		h: 1.1666666,
	}
}

fn serde_hex_color() -> Color {
	Color::new(1.0, 1.0, 1.0, 1.0)
}

#[derive(Clone, Debug, Serialize, Deserialize)]
struct TileDrawableInfo {
	#[serde(default = "serde_hex_bound")]
	bounds: Rect,
	#[serde(default = "serde_hex_color")]
	color: Color,
}

struct TilesDrawable {
	atlas_id: AtlasId<MapAtlas>,
	info: TileDrawableInfo,
}

struct GameState {
	ctx: Context,
	visible_map: String,
	screen_tiles: f32,
	zoom: f32,
	scale: na::Point2<f32>,
	view_center: na::Point2<f32>,
	screen_size: dpi::LogicalSize,
	aspect_ratio: f32,
	tiles_atlas: MultiAtlas<graphics::Image, MapAtlas>,
	tiles_meshes: Vec<Option<graphics::Mesh>>,
	tiles_drawable: Vec<TilesDrawable>,
	selected: Option<EntityId>,
	selected_mesh: Option<graphics::Mesh>,
}

pub struct Game {
	state: GameState,
	engine: Engine<GameState>,
	events_loop: ggez::event::EventsLoop,
	// gamepad_enabled: bool,
}

impl fmt::Debug for GameState {
	fn fmt(&self, f: &mut fmt::Formatter<'_>) -> fmt::Result {
		f.debug_struct("GameState")
			.field("visible_map", &self.visible_map)
			.field("screen_tiles", &self.screen_tiles)
			.field("zoom", &self.zoom)
			.field("tiles_meshes", &self.tiles_meshes)
			.finish()
	}
}

impl EngineIO for GameState {
	type ReadError = GameError;
	type Read = ggez::filesystem::File;

	fn read(&mut self, file_path: PathBuf) -> Result<Self::Read, Self::ReadError> {
		let mut path = PathBuf::from("/");
		path.push(file_path);
		ggez::filesystem::open(&mut self.ctx, path)
	}

	type TileInterface = ();

<<<<<<< HEAD
	#[allow(clippy::unused_unit)]
	fn blank_tile_interface() -> Self::TileInterface {
		()
	}
=======
	fn blank_tile_interface() -> Self::TileInterface {}
>>>>>>> 40a4e6c6

	type TileAddedError = Infallible;

	fn tile_added(
		&mut self,
		_index: usize,
		_tile_type: &mut TileType<Self>,
	) -> Result<(), Self::TileAddedError> {
		Ok(())
	}
}

impl Game {
	pub fn new() -> anyhow::Result<Game> {
		let window_setup = WindowSetup {
			title: "OverSimpleGame1".to_string(),
			samples: NumSamples::Zero,
			vsync: false,
			icon: "".to_string(), // TODO: Create an icon
			srgb: false,
		};

		let window_mode = WindowMode {
			width: 800.0,
			height: 600.0,
			maximized: false,
			fullscreen_type: FullscreenType::Windowed,
			borderless: false,
			min_width: 640.0,
			min_height: 480.0,
			max_width: 0.0,
			max_height: 0.0,
			resizable: true,
		};

		let (ctx, events_loop) = ContextBuilder::new("over-simple-game-1", "OvermindDL1")
			.window_setup(window_setup)
			.window_mode(window_mode)
			.add_resource_path(
				// if let Ok(manifest_dir) = std::env::var("CARGO_MANIFEST_DIR") {
				// 	let mut path = std::path::PathBuf::from(manifest_dir);
				// 	path.push("resources");
				// 	path
				// } else {
				std::path::PathBuf::from("./resources"), // },
			)
			.build()
			.context("Failed to create GGEZ Context")?;

		// // This is... not right, why does ggez not let us test this ourselves?
		// let conf = ggez::conf::Conf::new();
		// let gamepad_enabled = conf.modules.gamepad;

		let state = GameState::new(ctx);
		let engine = Engine::new();

		Ok(Game {
			state,
			engine,
			events_loop,
			// gamepad_enabled,
		})
	}

	pub fn setup(&mut self) -> anyhow::Result<()> {
		self.engine.setup(&mut self.state)?;
		self.state.setup(&mut self.engine)?;
		let mut generator =
			SimpleAlternationMapGenerator::new(&mut self.engine, &["dirt", "grass", "sand"])?;
		let name = self.state.visible_map.clone();
		self.engine
			.generate_map(&mut self.state, name, 7, 7, false, &mut generator)?;

		Ok(())
	}

	pub fn run(&mut self) -> anyhow::Result<()> {
		while self.state.ctx.continuing {
			self.run_once()?;
		}

		Ok(())
	}

	pub fn run_once(&mut self) -> anyhow::Result<()> {
		let state = &mut self.state;
		let events_loop = &mut self.events_loop;
		let engine = &mut self.engine;
		state.ctx.timer_context.tick();
		events_loop.poll_events(|event| {
			state.ctx.process_event(&event);
			state.dispatch_event(engine, event).unwrap();
		});
		// Handle gamepad events if necessary.
		// Yeah okay, ggez has this entirely borked behind private...
		// if self.gamepad_enabled {
		// 	while let Some(gilrs::Event { id, event, .. }) =
		// 		self.state.ctx.gamepad_context.next_event()
		// 	{
		// 		match event {
		// 			gilrs::EventType::ButtonPressed(button, _) => {
		// 				self.state.gamepad_button_down_event(button, id)?;
		// 			}
		// 			gilrs::EventType::ButtonReleased(button, _) => {
		// 				self.state.gamepad_button_up_event(button, id)?;
		// 			}
		// 			gilrs::EventType::AxisChanged(axis, value, _) => {
		// 				self.state.gamepad_axis_event(axis, value, id)?;
		// 			}
		// 			_ => {}
		// 		}
		// 	}
		// }
		self.state.update(&mut self.engine)?;
		self.state.draw(&mut self.engine)?;

		Ok(())
	}
}

impl GameState {
	fn new(mut ctx: Context) -> GameState {
		let tiles_atlas = MultiAtlasBuilder::new(1, 1)
			.generate(&mut |_width, _height, _data| {
				Ok(graphics::Image::solid(&mut ctx, 1, graphics::WHITE)?)
			})
			.unwrap();
		GameState {
			ctx,
			visible_map: "world0".to_owned(),
			screen_tiles: 2.0,
			zoom: 2.0,
			scale: na::Point2::from([1.0, 6.0 / 7.0]),
			view_center: na::Point2::from([4.0, 4.0]),
			screen_size: dpi::LogicalSize {
				width: 1.0,
				height: 1.0,
			},
			aspect_ratio: 1.0,
			tiles_atlas,
			tiles_meshes: vec![],
			tiles_drawable: vec![],
			selected: None,
			selected_mesh: None,
		}
	}

	pub fn setup(&mut self, engine: &mut Engine<GameState>) -> anyhow::Result<()> {
		self.tiles_drawable.clear();
		self.tiles_drawable
			.reserve(engine.tile_types.tile_types.len());
		let mut tile_atlas_builder = MultiAtlasBuilder::new(2048, 2048);
		for name in engine.tile_types.tile_types.iter().map(|t| &t.name) {
			let ctx = &mut self.ctx;
			let id = tile_atlas_builder.get_or_create_with(name, || {
				use std::io::Read;
				let mut path = PathBuf::from("/tiles");
				path.push(format!("{}.png", name));

				let mut buf = Vec::new();
				let mut reader = ggez::filesystem::open(ctx, path)?;
				let _ = reader.read_to_end(&mut buf)?;
				let image = image::load_from_memory(&buf)?.to_rgba();
				let width = image.width() as u16;
				let height = image.height() as u16;
				let rgba = image.into_raw();

				Ok((width, height, rgba))
			})?;

			let mut path = PathBuf::from("/tiles");
			path.push(format!("{}.png.ron", name));
			let info = match ggez::filesystem::open(ctx, path) {
				Err(_e) => {
					debug!(
						"Unable to load ron data for tile of `{}.png.ron`, using defaults",
						name
					);
					TileDrawableInfo {
						bounds: Rect::new(-0.5, -0.5833333, 1.0, 1.1666666),
						color: Color::new(1.0, 1.0, 1.0, 1.0),
					}
				}
				Ok(file) => ron::de::from_reader::<_, TileDrawableInfo>(file)?,
			};

			self.tiles_drawable
				.push(TilesDrawable { atlas_id: id, info })
		}
		self.tiles_atlas = tile_atlas_builder.generate(&mut |width, height, rgba| {
			let mut image = graphics::Image::from_rgba8(&mut self.ctx, width, height, rgba)
				.context("failed converting atlas texture")?;
			image.set_filter(FilterMode::Nearest);
			Ok(image)
		})?;
		// let image = self.tiles_atlas.get_image_by_index(0).unwrap();
		// image.encode(&mut self.ctx, graphics::ImageFormat::Png, "/tilemap0.png")?;
		Ok(())
	}

	fn dispatch_event(
		&mut self,
		engine: &mut Engine<GameState>,
		event: Event,
	) -> anyhow::Result<()> {
		match event {
			Event::WindowEvent { event, .. } => match event {
				WindowEvent::Resized(logical_size) => {
					self.resize_event(engine, logical_size)?;
				}
				WindowEvent::CloseRequested => {
					if self.quit_event(engine)? {
						ggez::event::quit(&mut self.ctx);
					}
				}
				WindowEvent::Focused(gained) => {
					self.focus_event(engine, gained)?;
				}
				WindowEvent::ReceivedCharacter(ch) => {
					self.text_input_event(engine, ch)?;
				}
				WindowEvent::KeyboardInput {
					input:
						KeyboardInput {
							state: ElementState::Pressed,
							virtual_keycode: Some(keycode),
							modifiers,
							..
						},
					..
				} => {
					let repeat = keyboard::is_key_repeated(&self.ctx);
					self.key_down_event(engine, keycode, modifiers, repeat)?;
				}
				WindowEvent::KeyboardInput {
					input:
						KeyboardInput {
							state: ElementState::Released,
							virtual_keycode: Some(keycode),
							modifiers,
							..
						},
					..
				} => {
					self.key_up_event(engine, keycode, modifiers)?;
				}
				WindowEvent::MouseWheel { delta, .. } => {
					let (x, y) = match delta {
						MouseScrollDelta::LineDelta(x, y) => (x, y),
						MouseScrollDelta::PixelDelta(dpi::LogicalPosition { x, y }) => {
							(x as f32, y as f32)
						}
					};
					self.mouse_wheel_event(engine, x, y)?;
				}
				WindowEvent::MouseInput {
					state: element_state,
					button,
					..
				} => {
					let position = mouse::position(&self.ctx);
					match element_state {
						ElementState::Pressed => {
							self.mouse_button_down_event(engine, button, position.x, position.y)?;
						}
						ElementState::Released => {
							self.mouse_button_up_event(engine, button, position.x, position.y)?;
						}
					}
				}
				WindowEvent::CursorMoved { .. } => {
					let position = mouse::position(&self.ctx);
					let delta = mouse::delta(&self.ctx);
					self.mouse_motion_event(engine, position.x, position.y, delta.x, delta.y)?;
				}
				_x => {
					// trace!("ignoring window event {:?}", x);
				}
			},
			Event::DeviceEvent { event: _event, .. } => {
				// match event {
				// 	_ => (),
				// }
			}
			Event::Awakened => (),
			Event::Suspended(_) => (),
		}

		Ok(())
	}

	// Callbacks
	fn resize_event(
		&mut self,
		_engine: &mut Engine<GameState>,
		logical_size: dpi::LogicalSize,
	) -> anyhow::Result<()> {
		self.screen_size = logical_size;
		self.aspect_ratio = (logical_size.width / logical_size.height) as f32;
		self.tiles_meshes.clear();
		Ok(())
	}

	fn quit_event(&mut self, _engine: &mut Engine<GameState>) -> anyhow::Result<bool> {
		Ok(true)
	}

	fn focus_event(
		&mut self,
		_engine: &mut Engine<GameState>,
		_gained: bool,
	) -> anyhow::Result<()> {
		Ok(())
	}

	fn text_input_event(
		&mut self,
		_engine: &mut Engine<GameState>,
		_ch: char,
	) -> anyhow::Result<()> {
		Ok(())
	}

	fn key_down_event(
		&mut self,
		_engine: &mut Engine<GameState>,
		_keycode: VirtualKeyCode,
		_modifiers: ModifiersState,
		_repeat: bool,
	) -> anyhow::Result<()> {
		Ok(())
	}

	fn key_up_event(
		&mut self,
		_engine: &mut Engine<GameState>,
		keycode: VirtualKeyCode,
		modifiers: ModifiersState,
	) -> anyhow::Result<()> {
		use VirtualKeyCode::*;
		match (keycode, modifiers) {
			(Escape, _) => ggez::event::quit(&mut self.ctx),
			(W, _) => (),
			(A, _) => (),
			(S, _) => (),
			(D, _) => (),
			_ => (),
		}
		Ok(())
	}

	fn mouse_wheel_event(
		&mut self,
		_engine: &mut Engine<GameState>,
		_x: f32,
		y: f32,
	) -> anyhow::Result<()> {
		self.screen_tiles += (-y * 0.5) * (1.0 + self.screen_tiles * 0.5);
		if self.screen_tiles < 1.0 {
			self.screen_tiles = 1.0;
		} else if self.screen_tiles > 16.0 {
			self.screen_tiles = 16.0;
		}
		self.tiles_meshes.clear();
		Ok(())
	}

	fn mouse_button_down_event(
		&mut self,
		engine: &mut Engine<GameState>,
		_button: MouseButton,
		x: f32,
		y: f32,
	) -> anyhow::Result<()> {
		let screen_x = x / self.screen_size.width as f32;
		let screen_y = y / self.screen_size.height as f32;
		let (map_x, map_y) = self.screen_ratio_to_map(screen_x, screen_y);
		let coord = Coord::from_linear(map_x, map_y);
		self.set_selected_coord(engine, coord)?;
		dbg!(coord);
		Ok(())
	}

	fn set_selected_coord(
		&mut self,
		engine: &mut Engine<GameState>,
		coord: Coord,
	) -> anyhow::Result<()> {
		self.remove_selected(engine)?;
		let tile_map = engine
			.maps
			.get_mut(&self.visible_map)
			.context("unable to lookup the visible map")?;
		match tile_map.get_tile_mut(coord) {
			None => (),
			Some(tile) => {
				let entity = engine
					.ecs
					.try_entity_builder()?
					.try_with(components::IsSelected())?
					.try_with(coord)?
					.try_build()?;
				tile.entities.insert(entity);
				self.selected = Some(entity);
				//self.set_selected_entity(engine, entity);
			}
		}

		Ok(())
	}

	fn _set_selected_entity(&mut self, engine: &mut Engine<GameState>, entity: EntityId) {
		engine.ecs.run(
			|entities: EntitiesView, mut selected: ViewMut<components::IsSelected>| {
				entities.add_component(&mut selected, components::IsSelected(), entity);
			},
		)
	}

	fn remove_selected(&mut self, engine: &mut Engine<GameState>) -> anyhow::Result<()> {
		match self.selected {
			None => (),
			Some(entity) => {
				self.selected = None;
				let ecs = &mut engine.ecs;
				let maps = &mut engine.maps;
				ecs.run(
					|mut all_storages: AllStoragesViewMut| -> anyhow::Result<()> {
						{
							let coords = all_storages.try_borrow::<View<Coord>>()?;
							let coord = coords[entity];
							let tile_map = maps
								.get_mut(&self.visible_map)
								.context("unable to lookup the visible map")?;
							let tile = tile_map
								.get_tile_mut(coord)
								.context("tile cannot be found that should exist")?;
							tile.entities.remove(&entity);
						}
						all_storages.delete(entity);
						Ok(())
					},
				)?;
			}
		}

		Ok(())
	}

	fn screen_ratio_to_map(&self, screen_x: f32, screen_y: f32) -> (f32, f32) {
		let visible_width = self.screen_tiles * self.aspect_ratio;
		let visible_height = self.screen_tiles;
		let offset_x = (visible_width * 0.5) - self.view_center.x;
		let offset_y = (visible_height * 0.5) - self.view_center.y;
		let map_x = (screen_x * visible_width * self.scale.x) - offset_x;
		let map_y = (screen_y * visible_height * self.scale.x) - offset_y;
		(map_x, map_y)
	}

	fn mouse_button_up_event(
		&mut self,
		_engine: &mut Engine<GameState>,
		_button: MouseButton,
		_x: f32,
		_y: f32,
	) -> anyhow::Result<()> {
		Ok(())
	}

	fn mouse_motion_event(
		&mut self,
		_engine: &mut Engine<GameState>,
		_abs_x: f32,
		_abs_y: f32,
		_delta_x: f32,
		_delta_y: f32,
	) -> anyhow::Result<()> {
		Ok(())
	}

	fn update(&mut self, _engine: &mut Engine<GameState>) -> anyhow::Result<()> {
		Ok(())
	}

	fn draw(&mut self, engine: &mut Engine<GameState>) -> anyhow::Result<()> {
		let delta = ggez::timer::delta(&self.ctx);
		self.zoom -= (self.zoom - self.screen_tiles) * (delta.as_secs_f32() * 5.0);
		graphics::clear(&mut self.ctx, graphics::BLACK);
		let screen_coords = Rect::new(
			self.view_center.x - self.zoom * 0.5 * self.aspect_ratio,
			self.view_center.y - self.zoom * 0.5,
			self.zoom * self.aspect_ratio,
			self.zoom,
		);
		graphics::set_screen_coordinates(&mut self.ctx, screen_coords)?;
		self.draw_map(engine)?;
		self.draw_selection(engine)?;
		graphics::present(&mut self.ctx)?;
		Ok(())
	}

	fn draw_map(&mut self, engine: &mut Engine<GameState>) -> anyhow::Result<()> {
		if self.tiles_meshes.is_empty() {
			let mut mesh_builders: Vec<_> = (0..self.tiles_atlas.len_atlases())
				.map(|_| (false, graphics::MeshBuilder::new()))
				.collect();

			let tile_map = &engine
				.maps
				.get(&self.visible_map)
				.with_context(|| format!("Unable to load visible map: {}", self.visible_map))?;
			let radius = self.screen_tiles * self.aspect_ratio + 1.0;
			let radius = if radius.abs() > 16.0 {
				16i8
			} else {
				radius.abs() as i8
			};
			for c in
				Coord::from_linear(self.view_center.x, self.view_center.y).iter_neighbors(radius)
			{
				let (px, py) = c.to_linear();
				let px = px * self.scale.x;
				let py = py * self.scale.y;
				if let Some(tile) = tile_map.get_tile(c) {
					let tile_drawable = &self.tiles_drawable[tile.id as usize];
					let uv = self.tiles_atlas.get_entry(tile_drawable.atlas_id);
					let mut pos = tile_drawable.info.bounds;
					pos.translate([px, py]);
					let color = tile_drawable.info.color;
					let color: [f32; 4] = [color.r, color.g, color.b, color.a];
					let (active, mesh_builder) = &mut mesh_builders[uv.get_atlas_idx()];
					*active = true;
					mesh_builder.raw(
						&[
							Vertex {
								// left-top
								pos: [pos.left(), pos.top()],
								uv: [uv.left(), uv.top()],
								color,
							},
							Vertex {
								// left-bottom
								pos: [pos.left(), pos.bottom()],
								uv: [uv.left(), uv.bottom()],
								color,
							},
							Vertex {
								// right-bottom
								pos: [pos.right(), pos.bottom()],
								uv: [uv.right(), uv.bottom()],
								color,
							},
							Vertex {
								// right-top
								pos: [pos.right(), pos.top()],
								uv: [uv.right(), uv.top()],
								color,
							},
						],
						&[0, 1, 2, 0, 2, 3],
						None,
					);
				}
			}
			self.tiles_meshes.clear();
			for (idx, (active, mut builder)) in mesh_builders.into_iter().enumerate() {
				if !active {
					self.tiles_meshes.push(None);
				} else {
					let texture = self
						.tiles_atlas
						.get_image_by_index(idx)
						.context("failed to get image that must exist")?;
					self.tiles_meshes
						.push(Some(builder.texture(texture.clone()).build(&mut self.ctx)?));
				}
			}
		}
		let param = DrawParam::new();
		for mesh in &self.tiles_meshes {
			match mesh {
				Some(mesh) => mesh.draw(&mut self.ctx, param)?,
				None => (),
			}
		}
		Ok(())
	}

	fn draw_selection(&mut self, engine: &mut Engine<GameState>) -> anyhow::Result<()> {
		if None == self.selected_mesh {
			self.selected_mesh = Some(graphics::Mesh::new_circle(
				&mut self.ctx,
				DrawMode::stroke(0.1),
				na::Point2::new(0.0, 0.0),
				1.0,
				0.2,
				graphics::WHITE,
			)?);
		}
		let selected_mesh = &self.selected_mesh;
		let scale = &self.scale;
		let ctx = &mut self.ctx;
		if let Some(mesh) = selected_mesh {
			engine.ecs.run(
				|coords: View<Coord>,
				 selected: View<components::IsSelected>|
				 -> anyhow::Result<()> {
					for (_, coord) in (&selected, &coords).iter() {
						let (mut x, mut y) = coord.to_linear();
						x *= scale.x;
						y *= scale.y;
						mesh.draw(ctx, DrawParam::new().dest(na::Point2::new(x, y)))?;
					}

					Ok(())
				},
			)?;
		}
		Ok(())
	}
}<|MERGE_RESOLUTION|>--- conflicted
+++ resolved
@@ -99,14 +99,7 @@
 
 	type TileInterface = ();
 
-<<<<<<< HEAD
-	#[allow(clippy::unused_unit)]
-	fn blank_tile_interface() -> Self::TileInterface {
-		()
-	}
-=======
 	fn blank_tile_interface() -> Self::TileInterface {}
->>>>>>> 40a4e6c6
 
 	type TileAddedError = Infallible;
 
